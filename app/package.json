{
  "name": "app",
  "version": "0.1.0",
  "private": true,
  "scripts": {
    "dev": "next dev",
    "build": "next build",
    "start": "next start",
    "lint": "next lint"
  },
  "dependencies": {
<<<<<<< HEAD
    "@near-wallet-selector/core": "^9.5.1",
    "@near-wallet-selector/here-wallet": "^9.5.1",
    "@near-wallet-selector/ledger": "^9.5.1",
    "@near-wallet-selector/math-wallet": "^9.5.1",
    "@near-wallet-selector/meteor-wallet": "^9.5.1",
    "@near-wallet-selector/modal-ui": "^9.5.1",
    "@near-wallet-selector/my-near-wallet": "^9.5.1",
    "@near-wallet-selector/nightly": "^9.5.1",
    "@near-wallet-selector/react-hook": "^9.5.1",
    "@near-wallet-selector/sender": "^9.5.1",
    "@near-wallet-selector/wallet-connect": "^9.5.1",
    "near-api-js": "^6.3.0",
    "next": "^14.2.32",
=======
    "next": "^15.5.2",
>>>>>>> 7a5942ce
    "react": "^18.3.1",
    "react-dom": "^18.2.0"
  },
  "devDependencies": {
    "@types/node": "^24.3.1",
    "@types/react": "^18.3.23",
    "@types/react-dom": "^18.2.18",
    "autoprefixer": "^10.4.17",
    "daisyui": "^4.7.2",
    "eslint": "^9.35.0",
    "eslint-config-next": "^14.2.32",
    "postcss": "^8.4.35",
    "tailwindcss": "^4.1.13",
    "typescript": "^5.9.2"
  }
}<|MERGE_RESOLUTION|>--- conflicted
+++ resolved
@@ -9,7 +9,6 @@
     "lint": "next lint"
   },
   "dependencies": {
-<<<<<<< HEAD
     "@near-wallet-selector/core": "^9.5.1",
     "@near-wallet-selector/here-wallet": "^9.5.1",
     "@near-wallet-selector/ledger": "^9.5.1",
@@ -23,9 +22,6 @@
     "@near-wallet-selector/wallet-connect": "^9.5.1",
     "near-api-js": "^6.3.0",
     "next": "^14.2.32",
-=======
-    "next": "^15.5.2",
->>>>>>> 7a5942ce
     "react": "^18.3.1",
     "react-dom": "^18.2.0"
   },
