--- conflicted
+++ resolved
@@ -16,13 +16,8 @@
     "@near-wallet-selector/meteor-wallet": "^9.5.1",
     "@near-wallet-selector/modal-ui": "^9.5.1",
     "@near-wallet-selector/my-near-wallet": "^9.5.1",
-<<<<<<< HEAD
     "@near-wallet-selector/nightly": "^9.5.1",
     "@near-wallet-selector/react-hook": "^9.5.3",
-=======
-    "@near-wallet-selector/nightly": "^9.5.3",
-    "@near-wallet-selector/react-hook": "^9.5.1",
->>>>>>> 1433f04e
     "@near-wallet-selector/sender": "^9.5.1",
     "@near-wallet-selector/wallet-connect": "^9.5.1",
     "near-api-js": "^6.3.0",
