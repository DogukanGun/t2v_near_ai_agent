{
  "name": "app",
  "version": "0.1.0",
  "private": true,
  "scripts": {
    "dev": "next dev",
    "build": "next build",
    "start": "next start",
    "lint": "next lint"
  },
  "dependencies": {
    "next": "^14.0.4",
    "react": "^18.2.0",
    "react-dom": "^18.2.0"
  },
  "devDependencies": {
    "@types/node": "^20.10.5",
    "@types/react": "^18.2.45",
    "@types/react-dom": "^18.2.18",
    "autoprefixer": "^10.4.16",
    "daisyui": "^5.0.50",
    "eslint": "^8.56.0",
    "eslint-config-next": "^15.4.5",
    "postcss": "^8.4.32",
<<<<<<< HEAD
    "tailwindcss": "^3.3.6",
    "typescript": "^5.9.2"
=======
    "tailwindcss": "^4.1.11",
    "typescript": "^5.3.3"
>>>>>>> 48710194
  }
}<|MERGE_RESOLUTION|>--- conflicted
+++ resolved
@@ -22,12 +22,7 @@
     "eslint": "^8.56.0",
     "eslint-config-next": "^15.4.5",
     "postcss": "^8.4.32",
-<<<<<<< HEAD
     "tailwindcss": "^3.3.6",
     "typescript": "^5.9.2"
-=======
-    "tailwindcss": "^4.1.11",
-    "typescript": "^5.3.3"
->>>>>>> 48710194
   }
 }