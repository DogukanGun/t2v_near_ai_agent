--- conflicted
+++ resolved
@@ -1,4 +1,3 @@
-<<<<<<< HEAD
 """
 NEAR Intents Implementation.
 
@@ -10,8 +9,6 @@
 import borsh_construct
 import os
 import json
-=======
->>>>>>> 3906c800
 import base64
 import json
 import os
@@ -57,7 +54,6 @@
 
 
 def quote_to_borsh(quote):
-<<<<<<< HEAD
     """Convert quote to Borsh format."""
     quote_schema = borsh_construct.CStruct(
         'nonce' / borsh_construct.String,
@@ -68,23 +64,6 @@
             'intent' / borsh_construct.String,
             'diff' / borsh_construct.HashMap(borsh_construct.String, borsh_construct.String)
         ))
-=======
-    QuoteSchema = borsh_construct.CStruct(
-        "nonce" / borsh_construct.String,
-        "signer_id" / borsh_construct.String,
-        "verifying_contract" / borsh_construct.String,
-        "deadline" / borsh_construct.String,
-        "intents"
-        / borsh_construct.Vec(
-            borsh_construct.CStruct(
-                "intent" / borsh_construct.String,
-                "diff"
-                / borsh_construct.HashMap(
-                    borsh_construct.String, borsh_construct.String
-                ),
-            )
-        ),
->>>>>>> 3906c800
     )
     return quote_schema.build(quote)
 
@@ -126,7 +105,6 @@
         self._account = near_api.account.Account(provider, signer, account_id)
 
     def state(self):
-<<<<<<< HEAD
         """Get account state."""
         return self.provider.query({
             "request_type": "view_account",
@@ -142,25 +120,6 @@
             "account_id": account_id
         })
     
-=======
-        return self.provider.query(
-            {
-                "request_type": "view_account",
-                "finality": "final",
-                "account_id": self.account_id,
-            }
-        )
-
-    def view_account(self, account_id):
-        return self.provider.query(
-            {
-                "request_type": "view_account",
-                "finality": "final",
-                "account_id": account_id,
-            }
-        )
-
->>>>>>> 3906c800
     def function_call(self, *args, **kwargs):
         """Make a function call."""
         return self._account.function_call(*args, **kwargs)
@@ -173,7 +132,6 @@
         """Register token storage for an account."""
         account_id = other_account if other_account else self.account_id
         balance = self.view_function(
-<<<<<<< HEAD
             ASSET_MAP[token]['token_id'], 
             'storage_balance_of', 
             {'account_id': account_id}
@@ -186,36 +144,16 @@
                 {"account_id": account_id}, 
                 MAX_GAS, 
                 1250000000000000000000
-=======
-            ASSET_MAP[token]["token_id"],
-            "storage_balance_of",
-            {"account_id": account_id},
-        )["result"]
-        if not balance:
-            print("Register %s for %s storage" % (account_id, token))
-            self.function_call(
-                ASSET_MAP[token]["token_id"],
-                "storage_deposit",
-                {"account_id": account_id},
-                MAX_GAS,
-                1250000000000000000000,
->>>>>>> 3906c800
             )
         return balance
 
 
 def account(account_path):
-<<<<<<< HEAD
     """Load NEAR account from file."""
     rpc_node_url = 'https://rpc.mainnet.near.org'
     with open(os.path.expanduser(account_path), 'r', encoding='utf-8') as f:
         content = json.load(f)
     near_provider = near_api.providers.JsonProvider(rpc_node_url)
-=======
-    RPC_NODE_URL = "https://rpc.mainnet.near.org"
-    content = json.load(open(os.path.expanduser(account_path), "r"))
-    near_provider = near_api.providers.JsonProvider(RPC_NODE_URL)
->>>>>>> 3906c800
     key_pair = near_api.signer.KeyPair(content["private_key"])
     signer = near_api.signer.Signer(content["account_id"], key_pair)
     return NEARAccount(near_provider, signer, content["account_id"])
@@ -223,7 +161,6 @@
 
 def get_asset_id(token):
     """Get the asset identifier in the format expected by the solver bus."""
-<<<<<<< HEAD
     if token == 'NEAR':
         return 'near'  # Native NEAR token
     if token == 'USDC':
@@ -234,17 +171,6 @@
 def to_decimals(amount, decimals):
     """Convert amount to decimal representation."""
     return str(int(amount * 10 ** decimals))
-=======
-    if token == "NEAR":
-        return "near"  # Native NEAR token
-    elif token == "USDC":
-        return "nep141:a0b86991c6218b36c1d19d4a2e9eb0ce3606eb48.factory.bridge.near"  # USDC on NEAR
-    return "nep141:%s" % ASSET_MAP[token]["token_id"]
-
-
-def to_decimals(amount, decimals):
-    return str(int(amount * 10**decimals))
->>>>>>> 3906c800
 
 
 def register_token_storage(account_obj, token, other_account=None):
@@ -252,29 +178,12 @@
     return account_obj.register_token_storage(token, other_account)
 
 
-<<<<<<< HEAD
 def sign_quote(account_obj, quote):
     """Sign a quote with the account's private key."""
     quote_data = quote.encode('utf-8')
     signature = 'ed25519:' + base58.b58encode(account_obj.signer.sign(quote_data)).decode('utf-8')
     public_key = 'ed25519:' + base58.b58encode(account_obj.signer.public_key).decode('utf-8')
     return Commitment(standard="raw_ed25519", payload=quote, signature=signature, public_key=public_key)
-=======
-def sign_quote(account, quote):
-    quote_data = quote.encode("utf-8")
-    signature = "ed25519:" + base58.b58encode(account.signer.sign(quote_data)).decode(
-        "utf-8"
-    )
-    public_key = "ed25519:" + base58.b58encode(account.signer.public_key).decode(
-        "utf-8"
-    )
-    return Commitment(
-        standard="raw_ed25519",
-        payload=quote,
-        signature=signature,
-        public_key=public_key,
-    )
->>>>>>> 3906c800
 
 
 def create_token_diff_quote(account_obj, token_in, amount_in, token_out, amount_out):
@@ -287,13 +196,8 @@
     # Create the quote with proper token identifiers
     quote = Quote(
         nonce=nonce,
-<<<<<<< HEAD
         signer_id=account_obj.account_id,
         verifying_contract='intents.near',
-=======
-        signer_id=account.account_id,
-        verifying_contract="intents.near",
->>>>>>> 3906c800
         deadline=str(int(time.time() * 1000) + 120000),  # 2 minutes from now
         intents=[
             Intent(
@@ -325,28 +229,16 @@
         amount_raw = to_decimals(amount, ASSET_MAP[token]["decimals"])
         print(f"Depositing {amount} NEAR (raw amount: {amount_raw})")
         print("Wrapping NEAR before deposit")
-<<<<<<< HEAD
         account_obj.function_call('wrap.near', 'near_deposit', {}, MAX_GAS, int(amount_raw))
         account_obj.function_call('wrap.near', 'ft_transfer_call', {
             "receiver_id": "intents.near",
             "amount": amount_raw,
             "msg": ""
         }, MAX_GAS, 1)
-=======
-        account.function_call("wrap.near", "near_deposit", {}, MAX_GAS, int(amount_raw))
-        account.function_call(
-            "wrap.near",
-            "ft_transfer_call",
-            {"receiver_id": "intents.near", "amount": amount_raw, "msg": ""},
-            MAX_GAS,
-            1,
-        )
->>>>>>> 3906c800
     else:
         # For other tokens, transfer directly
         amount_raw = to_decimals(amount, ASSET_MAP[token]["decimals"])
         print(f"Depositing {amount} {token} (raw amount: {amount_raw})")
-<<<<<<< HEAD
         account_obj.function_call(ASSET_MAP[token]['token_id'], 'ft_transfer_call', {
             "receiver_id": "intents.near",
             "amount": amount_raw,
@@ -359,28 +251,6 @@
     account_obj.function_call("intents.near", "add_public_key", {
         "public_key": "ed25519:" + base58.b58encode(account_obj.signer.public_key).decode('utf-8')
     }, MAX_GAS, 1)
-=======
-        account.function_call(
-            ASSET_MAP[token]["token_id"],
-            "ft_transfer_call",
-            {"receiver_id": "intents.near", "amount": amount_raw, "msg": ""},
-            MAX_GAS,
-            1,
-        )
-
-
-def register_intent_public_key(account):
-    account.function_call(
-        "intents.near",
-        "add_public_key",
-        {
-            "public_key": "ed25519:"
-            + base58.b58encode(account.signer.public_key).decode("utf-8")
-        },
-        MAX_GAS,
-        1,
-    )
->>>>>>> 3906c800
 
 
 class IntentRequest:
@@ -485,15 +355,9 @@
 
     # Ensure storage is registered for both tokens
     print("Checking storage registration...")
-<<<<<<< HEAD
     register_token_storage(account_obj, token_in)
     register_token_storage(account_obj, token_out)
     
-=======
-    register_token_storage(account, token_in)
-    register_token_storage(account, token_out)
-
->>>>>>> 3906c800
     # Create intent request and fetch options
     request = IntentRequest().set_asset_in(token_in, amount_in).set_asset_out(token_out)
     request_data = request.serialize()
@@ -509,15 +373,8 @@
     # Convert amount to decimals and create quote
     amount_in_decimals = to_decimals(amount_in, ASSET_MAP[token_in]["decimals"])
     print(f"Creating quote for {amount_in} {token_in} ({amount_in_decimals} raw units)")
-<<<<<<< HEAD
     
     quote = create_token_diff_quote(account_obj, token_in, amount_in, token_out, best_option['amount_out'])
-=======
-
-    quote = create_token_diff_quote(
-        account, token_in, amount_in, token_out, best_option["amount_out"]
-    )
->>>>>>> 3906c800
     print(f"Created quote: {json.dumps(quote, indent=2)}")
 
     signed_intent = PublishIntent(
@@ -532,12 +389,8 @@
     return response
 
 
-<<<<<<< HEAD
 def intent_withdraw(account_obj, destination_address, token, amount, network='near'):
     """Withdraw tokens to an external address."""
-=======
-def intent_withdraw(account, destination_address, token, amount, network="near"):
->>>>>>> 3906c800
     # {"deadline":"2025-01-05T21:08:23.453Z","intents":[{"intent":"ft_withdraw","token":"17208628f84f5d6ad33f0da3bbbeb27ffcb398eac501a31bd6ad2011e36133a1","receiver_id":"root.near","amount":"1000000"}],"signer_id":"root.near"}
     nonce = base64.b64encode(
         random.getrandbits(256).to_bytes(32, byteorder="big")
@@ -556,19 +409,11 @@
             }
         ],
     )
-<<<<<<< HEAD
     if network != 'near':
         quote["intents"][0]["token"] = ASSET_MAP[token]['omft']
         quote["intents"][0]["receiver_id"] = ASSET_MAP[token]['omft']
         quote["intents"][0]["memo"] = f"WITHDRAW_TO:{destination_address}"
     signed_quote = sign_quote(account_obj, json.dumps(quote))
-=======
-    if network != "near":
-        quote["intents"][0]["token"] = ASSET_MAP[token]["omft"]
-        quote["intents"][0]["receiver_id"] = ASSET_MAP[token]["omft"]
-        quote["intents"][0]["memo"] = "WITHDRAW_TO:%s" % destination_address
-    signed_quote = sign_quote(account, json.dumps(quote))
->>>>>>> 3906c800
     signed_intent = PublishIntent(signed_data=signed_quote, quote_hashes=[])
     return publish_intent(signed_intent)
 
