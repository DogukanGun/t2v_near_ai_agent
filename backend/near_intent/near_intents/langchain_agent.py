--- conflicted
+++ resolved
@@ -2,7 +2,7 @@
 LangChain Agent Implementation for NEAR Protocol Intents.
 
 This module provides a LangChain-based agent for executing NEAR Protocol intents,
-integrating with OpenAI's language models for natural language processing and
+integrating with OpenRouter's language models for natural language processing and
 decision making in DeFi operations.
 """
 
@@ -14,13 +14,9 @@
 from langchain.agents.agent_types import AgentType
 from langchain.tools import BaseTool
 from langchain_openai import ChatOpenAI
-<<<<<<< HEAD
-
-=======
 from openai import OpenAI
 from utils.constants.environment_keys import EnvironmentKeys
 from utils.environment_manager import EnvironmentManager
->>>>>>> 11842074
 from .ai_agent import AIAgent
 
 # Configure logging
@@ -105,28 +101,32 @@
     )
 
 
-def setup_agent(openai_api_key: Optional[str] = None) -> AgentExecutor:
+def setup_agent(env_manager:EnvironmentManager) -> AgentExecutor:
     """
     Set up the LangChain agent with necessary tools and configuration.
-
-    Args:
-        openai_api_key: Optional API key for OpenAI services
 
     Returns:
         AgentExecutor: Configured LangChain agent executor
     """
-    if not openai_api_key:
-        openai_api_key = os.getenv("OPENAI_API_KEY")
 
-    if not openai_api_key:
-        raise ValueError("OpenAI API key is required")
+    key = env_manager.get_key(EnvironmentKeys.OPEN_ROUTER_KEY)
+    os.putenv("OPENAI_API_KEY",key)
 
-    llm = ChatOpenAI(temperature=0, model="gpt-4", openai_api_key=openai_api_key)
+    llm = ChatOpenAI(
+        temperature=0,
+        model="meta-llama/llama-3.2-3b-instruct:free",
+        base_url="https://openrouter.ai/api/v1",
+        default_headers={
+            "HTTP-Referer": "https://ao-agents.vercel.app/",
+            "X-Title": "NEAR T2V AI Agent",
+        }
+    )
+
     tools = [create_deposit_tool(), create_swap_tool()]
 
     return AgentExecutor.from_agent_and_tools(
+        agent=llm,
         agent_type=AgentType.OPENAI_FUNCTIONS,
-        llm=llm,
         tools=tools,
         verbose=True,
     )