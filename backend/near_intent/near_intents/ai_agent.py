"""
Pseudocode & Detailed Explanation for AI Agent NEAR-to-Token Swap Implementation:

1. Overview:
   - The AI Agent is designed to automate intent execution on the NEAR mainnet.
   - It loads an NEAR account using a local key file,registers its public key for intent operations
     and then performs token operations such as depositing NEAR (if necessary) 
     and swapping NEAR for another token.
   - The swap process leverages the following workflow:
     a. Build an IntentRequest detailing the input (NEAR) and desired output token.
     b. Query the Solver Bus API to obtain available trading options.
     c. Select the best option based on the criteria (e.g., minimal outgoing amount).
     d. Generate a signed quote using our raw ED25519 signer.
     e. Publish the signed intent to the Solver Bus and return the response.

2. Implementation Steps:
   - Import required functions from intents.py:
       • account: Load an account object from a given file.
       • register_intent_public_key: Register the account's public key with the intents contract.
       • intent_deposit: Send a deposit call for NEAR to be eligible for intent operations.
       • intent_swap: Execute a swap intent by utilizing the intent API.
   - Create the AIAgent class:
       • __init__: Initialize the agent by loading the account and
        ensuring that its public key is registered.
       • deposit_near: (Optional) Ensure that the account has deposited enough NEAR
        to cover intent deposits.
       • swap_near_to_token: Call the intent_swap function to execute a swap from NEAR
        to another token.
   - Add robust logging for step-by-step tracing and error handling.
   - Provide an example usage in the main block to demonstrate:
       • Instantiating the AIAgent with an account file.
       • Depositing NEAR.
       • Executing a swap from NEAR to a target token (e.g., USDC).

3. Benefits:
   - This design encapsulates NEAR intent execution within an easy-to-use class.
   - Detailed in-line pseudocode and logging boost maintainability and debuggability.
   - Follows best practices such as separation of concerns 
    while reusing shared components defined in intents.py.

Note:
   - This implementation is aligned with the NEAR Defuse Protocol on mainnet, 
    which describes the use of a solver bus for quoting 
    and executing token diff intents. For further details, see:
    https://docs.near-intents.org/defuse-protocol
"""

import logging
import os
<<<<<<< HEAD
import asyncio
import json
from typing import Dict, Any, Optional, List
from dotenv import load_dotenv
import logging
=======
import sys

from dotenv import load_dotenv
from near_intents import (ASSET_MAP, IntentRequest, account, fetch_options,
                          intent_deposit, intent_swap,
                          register_intent_public_key, register_token_storage,
                          select_best_option)
>>>>>>> 278c2271

# Add the parent directory to sys.path so that 'near_intents' can be found
sys.path.append(os.path.dirname(os.path.dirname(os.path.abspath(__file__))))

# Set up logging
logging.basicConfig(
    level=logging.INFO, format="%(asctime)s - %(name)s - %(levelname)s - %(message)s"
)


class AIAgent:
    """
    AIAgent is responsible for executing NEAR intents on mainnet.

    Primary responsibilities include:
    - Loading the NEAR account.
    - Registering the public key for intent operations.
    - Optionally ensuring that a NEAR deposit has been made.
    - Executing token swap intents through the Solver Bus using provided functions.
    - Processing AI messages and triggering automatic payments.
    """

    def __init__(self, account_file: str, ai_provider: str = "openai"):
        """
        Initialize the agent by:
        1. Loading the account from the given account file.
        2. Registering the account's public key with the intents contract.
        3. Setting up AI provider for message processing.
        """
        if not os.path.exists(account_file):
            raise FileNotFoundError(
                f"Account file not found at {account_file}. "
                "Please ensure the file exists and the path is correct."
            )

        logging.info("Loading account from file: %s", account_file)
        self.account = account(account_file)

        # Check if the account exists and has sufficient balance
        try:
            account_state = self.account.state()
            if not account_state:
                raise ValueError(
                    f"Account {self.account.account_id} not found or not accessible"
                )

            balance_near = (
                float(account_state["amount"]) / 10**24
            )  # Convert yoctoNEAR to NEAR
            logging.info("Account state: Balance %.4f NEAR", balance_near)

            if balance_near < 0.1:  # Minimum balance check
                raise ValueError(
                    f"Insufficient balance ({balance_near} NEAR). Minimum required: 0.1 NEAR"
                )

        except (ValueError, KeyError, TypeError) as e:
            logging.error("Error checking account state: %s", e)
            raise

        logging.info(
            "Registering intent public key for account: %s", self.account.account_id
        )
        try:
            register_intent_public_key(self.account)
            logging.info(
                "Public key registered successfully with intents.near contract"
            )
        except (ValueError, RuntimeError, OSError) as e:
            error_str = str(e)
            if "public key already exists" in error_str:
                logging.info("Public key already registered with intents.near contract")
            elif "already registered" in error_str.lower():
                logging.info("Public key already registered with intents.near contract")
            else:
                logging.error("Failed to register public key: %s", e)
                raise

    def deposit_near(self, amount: float) -> None:
        """
        Deposits the specified amount of NEAR tokens to ensure the account can participate
        in intent operations such as swaps.

        Args:
            amount (float): Amount of NEAR to deposit.
        """
        if amount <= 0:
            raise ValueError("Deposit amount must be greater than 0")

        token = "NEAR"
        logging.info("Depositing %.4f NEAR for intent operations", amount)
        try:
            # Check current balance before deposit
            account_state = self.account.state()
            if not account_state:
                raise ValueError(
                    f"Account {self.account.account_id} not found or not accessible"
                )

            balance_near = float(account_state["amount"]) / 10**24

            if balance_near < amount:
                raise ValueError(
                    f"Insufficient balance ({balance_near:.4f} NEAR) "
                    f"for deposit of {amount:.4f} NEAR"
                )

            # First register storage if needed
            try:
                register_token_storage(
                    self.account, token, other_account="intents.near"
                )
                logging.info("Storage registered for NEAR token")
            except (ValueError, RuntimeError, OSError) as e:
                if "already registered" not in str(e).lower():
                    raise
                logging.info("Storage already registered for NEAR token")

            # Then deposit NEAR using the provided amount
            intent_deposit(self.account, token, float(amount))  # Ensure amount is float
            logging.info("Deposit transaction submitted successfully")
        except (ValueError, KeyError, TypeError) as e:
            logging.error("Failed to deposit NEAR: %s", e)
            raise

    def swap_near_to_token(self, target_token: str, amount_in: float):
        """
        Executes a swap intent from NEAR to the specified target token.

        Steps:
        1. Log the initiation of the swap process.
        2. Call the intent_swap function from intents.py with parameters:
           - token_in as NEAR.
           - amount_in as the desired NEAR amount to swap.
           - token_out as the target token.
        3. Return the response received from the Solver Bus.

        Args:
            target_token (str): The token symbol to swap to (e.g., 'USDC').
            amount_in (float): The amount of NEAR to be swapped.

        Returns:
            dict: The response from the intent swap call, which may include status and any errors.
        """
        if amount_in <= 0:
            raise ValueError("Swap amount must be greater than 0")

        if target_token not in ASSET_MAP:
            raise ValueError(
                f"Unsupported target token: {target_token}. "
                f"Supported tokens: {list(ASSET_MAP.keys())}"
            )

        logging.info("Initiating swap: %s NEAR -> %s", amount_in, target_token)
        try:
            # Check current balance before swap
            account_state = self.account.state()
            if not account_state:
                raise ValueError(
                    f"Account {self.account.account_id} not found or not accessible"
                )

            balance_near = float(account_state["amount"]) / 10**24

            if balance_near < amount_in:
                raise ValueError(
                    f"Insufficient balance ({balance_near} NEAR) "
                    f"for swap of {amount_in} NEAR"
                )

            # Create intent request and fetch options
            request = (
                IntentRequest()
                .set_asset_in("NEAR", amount_in)
                .set_asset_out(target_token)
            )
            options = fetch_options(request)

            if not options:
                raise ValueError(
                    "No swap options available. Try again later or with a different amount."
                )

            logging.info("Found %d swap options", len(options))
            best_option = select_best_option(options)
            logging.info("Selected best option: %s", best_option)

            # Execute the swap
            response = intent_swap(self.account, "NEAR", amount_in, target_token)
            logging.info("Swap request submitted successfully")
            logging.debug("Swap response: %s", response)
            return response
        except (ValueError, KeyError, TypeError) as e:
            logging.error("Failed to execute swap: %s", e)
            raise


def main():
    """
    Example execution:
    1. Initialize logging.
    2. Load an account from the specified file.
    3. Deposit NEAR (if necessary) to set up for intent operations.
    4. Execute a swap from NEAR to a desired token (e.g., USDC) and log the outcome.
    """
    # Load environment variables first
    load_dotenv(override=True)  # Add override=True to ensure variables are loaded

    # Get account file path and parameters from environment
    account_path = os.getenv("NEAR_ACCOUNT_FILE", "./account_file.json")

    # Get and validate deposit amount
    try:
        deposit_amount = float(os.getenv("NEAR_DEPOSIT_AMOUNT", "0.01"))
        if deposit_amount <= 0:
            raise ValueError("NEAR_DEPOSIT_AMOUNT must be greater than 0")
    except ValueError as e:
        logging.error("Invalid NEAR_DEPOSIT_AMOUNT: %s", str(e))
        sys.exit(1)

    # Get other parameters
    target_token = os.getenv("TARGET_TOKEN", "USDC")
    swap_amount = float(os.getenv("SWAP_AMOUNT", "0.01"))

    logging.info(
        "Configuration loaded - Deposit: %.4f NEAR, Target: %s, Swap: %.4f NEAR",
        deposit_amount,
        target_token,
        swap_amount,
    )

    try:
        # Initialize the AI Agent
        agent = AIAgent(account_path)

        # Deposit NEAR if needed
        logging.info("Submitting a deposit of %.4f NEAR", deposit_amount)
        agent.deposit_near(deposit_amount)

        # Execute the swap
        logging.info(
            "Starting token swap of %.4f NEAR to %s", swap_amount, target_token
        )
        result = agent.swap_near_to_token(target_token, swap_amount)
        logging.info("Token swap completed. Result: %s", result)

    except FileNotFoundError as e:
        logging.error("Account file error: %s", str(e))
        sys.exit(1)
    except ValueError as e:
        logging.error("Value error: %s", str(e))
        sys.exit(1)
    except (RuntimeError, OSError) as e:
        logging.error("System error: %s", str(e))
        sys.exit(1)


if __name__ == "__main__":
    main()<|MERGE_RESOLUTION|>--- conflicted
+++ resolved
@@ -47,21 +47,11 @@
 
 import logging
 import os
-<<<<<<< HEAD
 import asyncio
 import json
 from typing import Dict, Any, Optional, List
 from dotenv import load_dotenv
-import logging
-=======
 import sys
-
-from dotenv import load_dotenv
-from near_intents import (ASSET_MAP, IntentRequest, account, fetch_options,
-                          intent_deposit, intent_swap,
-                          register_intent_public_key, register_token_storage,
-                          select_best_option)
->>>>>>> 278c2271
 
 # Add the parent directory to sys.path so that 'near_intents' can be found
 sys.path.append(os.path.dirname(os.path.dirname(os.path.abspath(__file__))))
