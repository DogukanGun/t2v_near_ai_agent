"""
Pseudocode & Detailed Explanation for AI Agent NEAR-to-Token Swap Implementation:

1. Overview:
   - The AI Agent is designed to automate intent execution on the NEAR mainnet.
   - It loads an NEAR account using a local key file, registers its public key for intent operations,
     and then performs token operations such as depositing NEAR (if necessary) and swapping NEAR for another token.
   - The swap process leverages the following workflow:
     a. Build an IntentRequest detailing the input (NEAR) and desired output token.
     b. Query the Solver Bus API to obtain available trading options.
     c. Select the best option based on the criteria (e.g., minimal outgoing amount).
     d. Generate a signed quote using our raw ED25519 signer.
     e. Publish the signed intent to the Solver Bus and return the response.

2. Implementation Steps:
   - Import required functions from intents.py:
       • account: Load an account object from a given file.
       • register_intent_public_key: Register the account's public key with the intents contract.
       • intent_deposit: Send a deposit call for NEAR to be eligible for intent operations.
       • intent_swap: Execute a swap intent by utilizing the intent API.
   - Create the AIAgent class:
       • __init__: Initialize the agent by loading the account and ensuring that its public key is registered.
       • deposit_near: (Optional) Ensure that the account has deposited enough NEAR to cover intent deposits.
       • swap_near_to_token: Call the intent_swap function to execute a swap from NEAR to another token.
   - Add robust logging for step-by-step tracing and error handling.
   - Provide an example usage in the main block to demonstrate:
       • Instantiating the AIAgent with an account file.
       • Depositing NEAR.
       • Executing a swap from NEAR to a target token (e.g., USDC).

3. Benefits:
   - This design encapsulates NEAR intent execution within an easy-to-use class.
   - Detailed in-line pseudocode and logging boost maintainability and debuggability.
   - Follows best practices such as separation of concerns while reusing shared components defined in intents.py.
   
Note:
   - This implementation is aligned with the NEAR Defuse Protocol on mainnet, which describes the use
     of a solver bus for quoting and executing token diff intents. For further details, see:
     https://docs.near-intents.org/defuse-protocol
"""

import json
import logging
import os
<<<<<<< HEAD
from dotenv import load_dotenv
import logging
=======
import sys
from pathlib import Path

import requests
from dotenv import load_dotenv
>>>>>>> 3906c800

# Add the parent directory to sys.path so that 'near_intents' can be found
sys.path.append(os.path.dirname(os.path.dirname(os.path.abspath(__file__))))

from near_intents import (ASSET_MAP, IntentRequest, account, fetch_options,
                          intent_deposit, intent_swap,
                          register_intent_public_key, register_token_storage,
                          select_best_option)

# Set up logging
logging.basicConfig(
    level=logging.INFO, format="%(asctime)s - %(name)s - %(levelname)s - %(message)s"
)


class AIAgent:
    """
    AIAgent is responsible for executing NEAR intents on mainnet.

    Primary responsibilities include:
    - Loading the NEAR account.
    - Registering the public key for intent operations.
    - Optionally ensuring that a NEAR deposit has been made.
    - Executing token swap intents through the Solver Bus using provided functions.
    """

    def __init__(self, account_file: str):
        """
        Initialize the agent by:
        1. Loading the account from the given account file.
        2. Registering the account's public key with the intents contract.
        """
        if not os.path.exists(account_file):
            raise FileNotFoundError(
                f"Account file not found at {account_file}. "
                "Please ensure the file exists and the path is correct."
            )

        logging.info("Loading account from file: %s", account_file)
        self.account = account(account_file)

        # Check if the account exists and has sufficient balance
        try:
            account_state = self.account.state()
            if not account_state:
                raise ValueError(
                    f"Account {self.account.account_id} not found or not accessible"
                )
<<<<<<< HEAD
                
            balance_near = float(account_state['amount']) / 10**24  # Convert yoctoNEAR to NEAR
=======

            balance_near = (
                float(account_state["amount"]) / 10**24
            )  # Convert yoctoNEAR to NEAR
>>>>>>> 3906c800
            logging.info("Account state: Balance %.4f NEAR", balance_near)

            if balance_near < 0.1:  # Minimum balance check
                raise ValueError(
                    f"Insufficient balance ({balance_near} NEAR). Minimum required: 0.1 NEAR"
                )
<<<<<<< HEAD
                
        except (ValueError, KeyError, TypeError) as e:
            logging.error("Error checking account state: %s", e)
            raise
        
        logging.info(
            "Registering intent public key for account: %s", 
            self.account.account_id
=======

        except Exception as e:
            logging.error("Error checking account state: %s", e)
            raise

        logging.info(
            "Registering intent public key for account: %s", self.account.account_id
>>>>>>> 3906c800
        )
        try:
            register_intent_public_key(self.account)
            logging.info(
                "Public key registered successfully with intents.near contract"
            )
        except Exception as e:
            error_str = str(e)
            if "public key already exists" in error_str:
                logging.info("Public key already registered with intents.near contract")
            elif "already registered" in error_str.lower():
                logging.info("Public key already registered with intents.near contract")
            else:
                logging.error("Failed to register public key: %s", e)
                raise

    def deposit_near(self, amount: float) -> None:
        """
        Deposits the specified amount of NEAR tokens to ensure the account can participate
        in intent operations such as swaps.

        Args:
            amount (float): Amount of NEAR to deposit.
        """
        if amount <= 0:
            raise ValueError("Deposit amount must be greater than 0")

        token = "NEAR"
        logging.info("Depositing %.4f NEAR for intent operations", amount)
        try:
            # Check current balance before deposit
            account_state = self.account.state()
            if not account_state:
                raise ValueError(
                    f"Account {self.account.account_id} not found or not accessible"
                )
<<<<<<< HEAD
                
            balance_near = float(account_state['amount']) / 10**24
            
            if balance_near < amount:
                raise ValueError(
                    f"Insufficient balance ({balance_near:.4f} NEAR) "
                    f"for deposit of {amount:.4f} NEAR"
                )
                
=======

            balance_near = float(account_state["amount"]) / 10**24

            if balance_near < amount:
                raise ValueError(
                    f"Insufficient balance ({balance_near:.4f} NEAR) for deposit of {amount:.4f} NEAR"
                )

>>>>>>> 3906c800
            # First register storage if needed
            try:
                register_token_storage(
                    self.account, token, other_account="intents.near"
                )
                logging.info("Storage registered for NEAR token")
            except Exception as e:
                if "already registered" not in str(e).lower():
                    raise
                logging.info("Storage already registered for NEAR token")

            # Then deposit NEAR using the provided amount
            intent_deposit(self.account, token, float(amount))  # Ensure amount is float
            logging.info("Deposit transaction submitted successfully")
        except (ValueError, KeyError, TypeError) as e:
            logging.error("Failed to deposit NEAR: %s", e)
            raise

    def swap_near_to_token(self, target_token: str, amount_in: float):
        """
        Executes a swap intent from NEAR to the specified target token.

        Steps:
        1. Log the initiation of the swap process.
        2. Call the intent_swap function from intents.py with parameters:
           - token_in as NEAR.
           - amount_in as the desired NEAR amount to swap.
           - token_out as the target token.
        3. Return the response received from the Solver Bus.

        Args:
            target_token (str): The token symbol to swap to (e.g., 'USDC').
            amount_in (float): The amount of NEAR to be swapped.

        Returns:
            dict: The response from the intent swap call, which may include status and any errors.
        """
        if amount_in <= 0:
            raise ValueError("Swap amount must be greater than 0")

        if target_token not in ASSET_MAP:
            raise ValueError(
<<<<<<< HEAD
                f"Unsupported target token: {target_token}. "
                f"Supported tokens: {list(ASSET_MAP.keys())}"
            )
            
=======
                f"Unsupported target token: {target_token}. Supported tokens: {list(ASSET_MAP.keys())}"
            )

>>>>>>> 3906c800
        logging.info("Initiating swap: %s NEAR -> %s", amount_in, target_token)
        try:
            # Check current balance before swap
            account_state = self.account.state()
            if not account_state:
                raise ValueError(
                    f"Account {self.account.account_id} not found or not accessible"
                )
<<<<<<< HEAD
                
            balance_near = float(account_state['amount']) / 10**24
            
            if balance_near < amount_in:
                raise ValueError(
                    f"Insufficient balance ({balance_near} NEAR) "
                    f"for swap of {amount_in} NEAR"
                )
            
=======

            balance_near = float(account_state["amount"]) / 10**24

            if balance_near < amount_in:
                raise ValueError(
                    f"Insufficient balance ({balance_near} NEAR) for swap of {amount_in} NEAR"
                )

>>>>>>> 3906c800
            # Create intent request and fetch options
            request = (
                IntentRequest()
                .set_asset_in("NEAR", amount_in)
                .set_asset_out(target_token)
            )
            options = fetch_options(request)

            if not options:
                raise ValueError(
                    "No swap options available. Try again later or with a different amount."
                )
<<<<<<< HEAD
            
=======

>>>>>>> 3906c800
            logging.info("Found %d swap options", len(options))
            best_option = select_best_option(options)
            logging.info("Selected best option: %s", best_option)

            # Execute the swap
            response = intent_swap(self.account, "NEAR", amount_in, target_token)
            logging.info("Swap request submitted successfully")
            logging.debug("Swap response: %s", response)
            return response
        except (ValueError, KeyError, TypeError) as e:
            logging.error("Failed to execute swap: %s", e)
            raise


def main():
    """
    Example execution:
    1. Initialize logging.
    2. Load an account from the specified file.
    3. Deposit NEAR (if necessary) to set up for intent operations.
    4. Execute a swap from NEAR to a desired token (e.g., USDC) and log the outcome.
    """
    # Load environment variables first
    load_dotenv(override=True)  # Add override=True to ensure variables are loaded

    # Get account file path and parameters from environment
    account_path = os.getenv("NEAR_ACCOUNT_FILE", "./account_file.json")

    # Get and validate deposit amount
    try:
        deposit_amount = float(os.getenv("NEAR_DEPOSIT_AMOUNT", "0.01"))
        if deposit_amount <= 0:
            raise ValueError("NEAR_DEPOSIT_AMOUNT must be greater than 0")
    except ValueError as e:
        logging.error("Invalid NEAR_DEPOSIT_AMOUNT: %s", str(e))
        sys.exit(1)

    # Get other parameters
<<<<<<< HEAD
    target_token = os.getenv('TARGET_TOKEN', 'USDC')
    swap_amount = float(os.getenv('SWAP_AMOUNT', '0.01'))
    
    logging.info(
        "Configuration loaded - Deposit: %.4f NEAR, Target: %s, Swap: %.4f NEAR",
        deposit_amount, target_token, swap_amount
    )
    
=======
    target_token = os.getenv("TARGET_TOKEN", "USDC")
    swap_amount = float(os.getenv("SWAP_AMOUNT", "0.01"))

    logging.info(
        "Configuration loaded - Deposit: %.4f NEAR, Target: %s, Swap: %.4f NEAR",
        deposit_amount,
        target_token,
        swap_amount,
    )

>>>>>>> 3906c800
    try:
        # Initialize the AI Agent
        agent = AIAgent(account_path)

        # Deposit NEAR if needed
        logging.info("Submitting a deposit of %.4f NEAR", deposit_amount)
        agent.deposit_near(deposit_amount)

        # Execute the swap
        logging.info(
<<<<<<< HEAD
            "Starting token swap of %.4f NEAR to %s", 
            swap_amount, target_token
=======
            "Starting token swap of %.4f NEAR to %s", swap_amount, target_token
>>>>>>> 3906c800
        )
        result = agent.swap_near_to_token(target_token, swap_amount)
        logging.info("Token swap completed. Result: %s", result)

    except FileNotFoundError as e:
        logging.error("Account file error: %s", str(e))
        sys.exit(1)
    except ValueError as e:
        logging.error("Value error: %s", str(e))
        sys.exit(1)
    except Exception as e:
        logging.error("An error occurred: %s", str(e))
        sys.exit(1)


if __name__ == "__main__":
    main()<|MERGE_RESOLUTION|>--- conflicted
+++ resolved
@@ -42,16 +42,10 @@
 import json
 import logging
 import os
-<<<<<<< HEAD
+import sys
+import os
 from dotenv import load_dotenv
 import logging
-=======
-import sys
-from pathlib import Path
-
-import requests
-from dotenv import load_dotenv
->>>>>>> 3906c800
 
 # Add the parent directory to sys.path so that 'near_intents' can be found
 sys.path.append(os.path.dirname(os.path.dirname(os.path.abspath(__file__))))
@@ -100,22 +94,14 @@
                 raise ValueError(
                     f"Account {self.account.account_id} not found or not accessible"
                 )
-<<<<<<< HEAD
                 
             balance_near = float(account_state['amount']) / 10**24  # Convert yoctoNEAR to NEAR
-=======
-
-            balance_near = (
-                float(account_state["amount"]) / 10**24
-            )  # Convert yoctoNEAR to NEAR
->>>>>>> 3906c800
             logging.info("Account state: Balance %.4f NEAR", balance_near)
 
             if balance_near < 0.1:  # Minimum balance check
                 raise ValueError(
                     f"Insufficient balance ({balance_near} NEAR). Minimum required: 0.1 NEAR"
                 )
-<<<<<<< HEAD
                 
         except (ValueError, KeyError, TypeError) as e:
             logging.error("Error checking account state: %s", e)
@@ -124,15 +110,6 @@
         logging.info(
             "Registering intent public key for account: %s", 
             self.account.account_id
-=======
-
-        except Exception as e:
-            logging.error("Error checking account state: %s", e)
-            raise
-
-        logging.info(
-            "Registering intent public key for account: %s", self.account.account_id
->>>>>>> 3906c800
         )
         try:
             register_intent_public_key(self.account)
@@ -169,7 +146,6 @@
                 raise ValueError(
                     f"Account {self.account.account_id} not found or not accessible"
                 )
-<<<<<<< HEAD
                 
             balance_near = float(account_state['amount']) / 10**24
             
@@ -179,16 +155,6 @@
                     f"for deposit of {amount:.4f} NEAR"
                 )
                 
-=======
-
-            balance_near = float(account_state["amount"]) / 10**24
-
-            if balance_near < amount:
-                raise ValueError(
-                    f"Insufficient balance ({balance_near:.4f} NEAR) for deposit of {amount:.4f} NEAR"
-                )
-
->>>>>>> 3906c800
             # First register storage if needed
             try:
                 register_token_storage(
@@ -231,16 +197,10 @@
 
         if target_token not in ASSET_MAP:
             raise ValueError(
-<<<<<<< HEAD
                 f"Unsupported target token: {target_token}. "
                 f"Supported tokens: {list(ASSET_MAP.keys())}"
             )
             
-=======
-                f"Unsupported target token: {target_token}. Supported tokens: {list(ASSET_MAP.keys())}"
-            )
-
->>>>>>> 3906c800
         logging.info("Initiating swap: %s NEAR -> %s", amount_in, target_token)
         try:
             # Check current balance before swap
@@ -249,7 +209,6 @@
                 raise ValueError(
                     f"Account {self.account.account_id} not found or not accessible"
                 )
-<<<<<<< HEAD
                 
             balance_near = float(account_state['amount']) / 10**24
             
@@ -259,16 +218,6 @@
                     f"for swap of {amount_in} NEAR"
                 )
             
-=======
-
-            balance_near = float(account_state["amount"]) / 10**24
-
-            if balance_near < amount_in:
-                raise ValueError(
-                    f"Insufficient balance ({balance_near} NEAR) for swap of {amount_in} NEAR"
-                )
-
->>>>>>> 3906c800
             # Create intent request and fetch options
             request = (
                 IntentRequest()
@@ -281,11 +230,7 @@
                 raise ValueError(
                     "No swap options available. Try again later or with a different amount."
                 )
-<<<<<<< HEAD
-            
-=======
-
->>>>>>> 3906c800
+            
             logging.info("Found %d swap options", len(options))
             best_option = select_best_option(options)
             logging.info("Selected best option: %s", best_option)
@@ -324,7 +269,6 @@
         sys.exit(1)
 
     # Get other parameters
-<<<<<<< HEAD
     target_token = os.getenv('TARGET_TOKEN', 'USDC')
     swap_amount = float(os.getenv('SWAP_AMOUNT', '0.01'))
     
@@ -333,18 +277,6 @@
         deposit_amount, target_token, swap_amount
     )
     
-=======
-    target_token = os.getenv("TARGET_TOKEN", "USDC")
-    swap_amount = float(os.getenv("SWAP_AMOUNT", "0.01"))
-
-    logging.info(
-        "Configuration loaded - Deposit: %.4f NEAR, Target: %s, Swap: %.4f NEAR",
-        deposit_amount,
-        target_token,
-        swap_amount,
-    )
-
->>>>>>> 3906c800
     try:
         # Initialize the AI Agent
         agent = AIAgent(account_path)
@@ -355,12 +287,8 @@
 
         # Execute the swap
         logging.info(
-<<<<<<< HEAD
             "Starting token swap of %.4f NEAR to %s", 
             swap_amount, target_token
-=======
-            "Starting token swap of %.4f NEAR to %s", swap_amount, target_token
->>>>>>> 3906c800
         )
         result = agent.swap_near_to_token(target_token, swap_amount)
         logging.info("Token swap completed. Result: %s", result)
